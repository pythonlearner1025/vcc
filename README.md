# VCC: Perturbation Prediction with Diffusion Models

Implementation of perturbation prediction models using discrete diffusion transformers, inspired by the Visual Compressive Clustering (VCC) architecture.

## Overview

This repository contains:
- ST-style conditional diffusion transformer for perturbation prediction
- Discrete tokenization of gene expression values
- Control set cross-attention mechanism
- Zero-shot perturbation prediction capabilities


**Current Implementation Issues:**
1. **No normalization**: Data is stored as raw UMI counts without sequencing depth normalization
2. **No batch effect correction**: HVGs might be biased toward genes with high technical variation between experiments
3. **No log transformation**: Uses raw counts rather than log-transformed values (common in scRNA-seq analysis)

**Critical Limitation - Sequencing Depth:**
The biggest issue is that **no normalization is applied to account for sequencing depth differences**:
- Some cells may have 1,000 total UMIs, others 15,000+ UMIs
- Raw count comparison across experiments is invalid
- HVG selection may be biased toward high-depth experiments
- Training models on raw counts can lead to batch effects

**Recommended Improvements:**
- Add sequencing depth normalization (CPM, TPM, or DESeq2-style)
- Consider log(counts + 1) transformation before computing dispersion
- Add batch effect assessment in HVG visualization
- Implement alternative methods (e.g., highly variable features from Seurat v4)b seaborn

## Installation

```bash
# Clone the repository
git clone https://github.com/yourusername/vcc
cd vcc

# Create conda environment
conda create -n vcc python=3.9
conda activate vcc

# Install PyTorch (adjust for your CUDA version)
pip install torch torchvision torchaudio --index-url https://download.pytorch.org/whl/cu118

# Install other dependencies
pip install -r requirements.txt
```

## Data Preparation

### 1. Download scRNA-seq Data

Download a subset of the scBaseCount dataset:

```bash
<<<<<<< HEAD
# Download 100,000 cells (default)
python dataset/download.py

# Download specific number of cells
python dataset/download.py --cell-count 1000000 --output-dir data/scRNA

# Download with custom batch size (number of samples processed together)
python dataset/download.py \
    --cell-count 2000 \
    --output-dir data/scRNA \
    --batch-size 1000
```

**Available Parameters:**
- `--cell-count`: Target number of cells to download (default: 100,000)
- `--output-dir`: Output directory (default: data/scRNA)
- `--batch-size`: Number of samples to process in each batch (default: 10)

**Note:** The script downloads complete experiments until the target cell count is reached, so the actual cell count may exceed the target.

### 2. Preprocess Highly Variable Genes (HVGs)

After downloading, compute the top 2000 highly variable genes to reduce memory usage and focus on biologically meaningful features:

```bash
# Compute HVGs from downloaded batch files (creates hvg_info.json and visualizations)
python preprocess_hvgs.py --data-dir data/scRNA/processed

# Custom parameters
python preprocess_hvgs.py \
    --data-dir data/scRNA/processed \
    --n-hvgs 3000 \
    --min-cells-pct 0.05 \
    --output-dir results/hvg

# Force recomputation (if files already exist)
python preprocess_hvgs.py --force

# Process VCC data specifically
python preprocess_hvgs.py --process-vcc --vcc-data-path data/vcc_data/adata_Training.h5ad
```

**Available Parameters:**
- `--data-dir`: Directory containing batch_*.h5 files (default: data/scRNA/processed)
- `--n-hvgs`: Number of HVGs to select (default: 2000)  
- `--min-cells-pct`: Minimum % of cells expressing a gene to be considered (default: 0.1%)
- `--output-dir`: Output directory for results (default: data/scRNA)
- `--force`: Force recomputation even if hvg_info.json exists
- `--process-vcc`: Process VCC-specific data format
- `--vcc-data-path`: Path to VCC .h5ad file

### How HVG Preprocessing Works

The script performs **cross-dataset HVG selection**, computing statistics across ALL downloaded experiments:

#### Step 1: Cross-Dataset Statistics Computation
- Iterates through all `batch_*.h5` files in the processed directory
- Uses online/incremental computation to avoid loading entire dataset into memory
- Computes for each gene across the full dataset:
  - **Mean expression**: Average count across all cells
  - **Variance**: Expression variance across all cells  
  - **Cell count**: Number of cells expressing the gene (count > 0)

#### Step 2: Dispersion-Based Selection
- Calculates **dispersion** = variance/mean for each gene
- Filters out rarely expressed genes (< 0.1% of cells by default)
- Selects top N genes by dispersion (default: 2000)

#### Step 3: Results and Visualization
- Saves HVG indices and mappings to `hvg_info.json`
- Creates comprehensive visualizations in `hvg_analysis.png`:
  - Dispersion vs expression scatter plot (with HVGs highlighted)
  - HVG expression distribution
  - Cell coverage histogram  
  - Top 20 HVGs ranked by dispersion

**Important Notes:**
- HVG selection is performed **across the entire downloaded dataset**, not within individual experiments
- This ensures HVGs capture the most variable genes across different cell types, tissues, and conditions
- Memory usage scales with number of genes (~36k), not number of cells
- The script handles datasets with millions of cells efficiently
- **Data is stored as raw UMI counts** - normalization should be applied during training

### 3. Train Your Model

```python
# Standard usage with all genes (memory-intensive)
from dataset import ScRNADataset, create_dataloader
=======
python dataset/download.py --cell-count 1e5 --output-dir data/scRNA_1e5
```

This downloads ~100k cells from human scRNA-seq experiments.

### 2. Prepare VCC Data

Place the VCC dataset files in `data/vcc_data/`:
- `adata_Training.h5ad` - Training data
- `adata_Validation.h5ad` - Validation data  
- `pert_counts_Validation.csv` - Validation perturbation counts

### 3. Compute Cross-Dataset HVGs (CRITICAL)

**Important**: You must compute cross-dataset HVGs to ensure consistent gene indices between pretraining and fine-tuning:

```bash
python scripts/compute_cross_dataset_hvgs.py \
    --scrna-dir data/scRNA_1e5/processed \
    --vcc-path data/vcc_data/adata_Training.h5ad \
    --output-dir data/vcc_data
```

This creates mappings that align gene indices across both datasets. Without this step, transfer learning will not work properly. See [docs/cross_dataset_hvgs.md](docs/cross_dataset_hvgs.md) for details.

## Model Architecture
>>>>>>> 69fc6c5f

The ST-style conditional diffusion transformer includes:

<<<<<<< HEAD
# Memory-efficient usage with HVGs only (RECOMMENDED)
from train import HVGDataset, create_hvg_dataloader

# Automatically loads precomputed HVGs from hvg_info.json
dataset = HVGDataset("data/scRNA/processed", n_hvgs=2000)
dataloader = create_hvg_dataloader("data/scRNA/processed", batch_size=64)

# Each batch returns (expression, metadata)
for batch_idx, (expression, metadata) in enumerate(dataloader):
    # expression: [batch_size, 2000] - only HVG features (vs 36,601 full genes)
    # metadata: dict with cell_id, experiment_id, etc.
    # expression values are RAW UMI COUNTS - normalization needed!
    
    # IMPORTANT: Apply normalization before training
    # Option 1: Log normalization
    expression_log = torch.log1p(expression.float())
    
    # Option 2: CPM (Counts Per Million) normalization
    total_counts = expression.sum(dim=1, keepdim=True)
    expression_cpm = (expression.float() / total_counts) * 1e6
    expression_log_cpm = torch.log1p(expression_cpm)
    
    # Use normalized data for training
    pass

# Load HVG info for custom processing
import json
with open("data/scRNA/hvg_info.json", 'r') as f:
    hvg_info = json.load(f)
    hvg_indices = hvg_info['hvg_indices']  # Indices into full gene set
    hvg_names = hvg_info['hvg_names']      # Ensembl gene IDs
=======
## Training

### Basic Training

Train the ST-style conditional diffusion model:

```bash
python train_st_conditional_diffusion.py
>>>>>>> 69fc6c5f
```

### Configuration

<<<<<<< HEAD
```
data/scRNA/
├── config.json              # Dataset configuration and metadata
├── hvg_info.json           # HVG selection results (after preprocessing)
├── hvg_analysis.png        # HVG statistics visualization
├── raw/                    # Downloaded .h5ad files (optional, can be deleted)
│   ├── SRX12345.h5ad      # Individual experiment files
│   ├── SRX12346.h5ad
│   └── ...
└── processed/
    ├── batch_0000.h5      # Expression data in batches
    ├── batch_0001.h5
    └── ...
=======
Key hyperparameters in `train_st_conditional_diffusion.py`:

```python
config = ConditionalModelConfig(
    # Model
    dim=256,
    n_head=8, 
    n_layer=8,
    
    # Diffusion
    n_timesteps=10,
    mask_ratio=0.30,
    
    # Training
    pretrain_epochs=10,
    finetune_epochs=20,
    batch_size=32,
    learning_rate=1e-4,
)
>>>>>>> 69fc6c5f
```

### Training Phases

1. **Pretraining**: Train on single cells from scRNA-seq data (using cross-dataset HVGs)
2. **Fine-tuning**: Train with control-perturbed paired sets from VCC data

<<<<<<< HEAD
The download script performs a sophisticated multi-step pipeline to efficiently download and process large-scale single-cell RNA-seq data:

#### Step 1: Cloud Storage Connection
- Connects to the Arc Institute's public Google Cloud Storage bucket using `gcsfs`
- Accesses the scBaseCount dataset at path: `gs://arc-scbasecount/2025-02-25/`
- Uses the "GeneFull_Ex50pAS" feature type (full gene set with 50% antisense filtering)

#### Step 2: Metadata Loading
- Downloads sample metadata from: `metadata/GeneFull_Ex50pAS/Homo_sapiens/sample_metadata.parquet`
- Metadata includes for each experiment:
  - `srx_accession`: Unique experiment identifier (e.g., SRX12345)
  - `file_path`: GCS path to the .h5ad file
  - `obs_count`: Number of cells in the experiment
  - `tissue`, `tech_10x`, `cell_prep`, `disease`, `perturbation`: Biological metadata

#### Step 3: Random Sample Selection
- Randomly shuffles all available experiments (using random seed 42 for reproducibility)
- Greedily selects experiments until the target cell count is reached
- **Important**: Downloads complete experiments, so final cell count often exceeds target
- Example: If targeting 1M cells and the last experiment has 50k cells, you'll get 1.05M total

#### Step 4: Batch Processing Pipeline
The script processes experiments in batches to manage memory efficiently:

**4a. Download Phase:**
- Downloads individual .h5ad files to `raw/` directory
- Skips download if file already exists (natural resume functionality)
- Each .h5ad file contains one experiment with sparse expression matrix

**4b. Gene Union Computation:**
- Tracks all unique genes across downloaded experiments
- Builds a master gene list ensuring consistent indexing across batches
- Typical result: ~36,601 unique Ensembl gene IDs

**4c. Batch Concatenation:**
- Groups experiments into batches (default: 10 experiments per batch)
- Concatenates expression matrices using scanpy's `sc.concat()` with outer join
- Fills missing genes with zeros to maintain consistent gene ordering
- Converts sparse matrices to dense int16 format for ML training

**4d. HDF5 Export:**
- Saves each batch as `processed/batch_XXXX.h5` with optimized structure:
  - Expression matrix compressed with gzip level 4
  - Consistent gene ordering across all batches
  - Cell metadata preserved for traceability

#### Step 5: Configuration and Cleanup
- Saves comprehensive dataset configuration to `config.json`
- Calculates dataset-wide statistics (sparsity, max values, etc.)
- Optionally deletes raw .h5ad files to save disk space
- Logs detailed summary including timing and file sizes

#### Memory Management Features
- **Batch processing**: Prevents loading entire dataset into memory
- **Incremental gene union**: Builds gene list progressively
- **Dense conversion**: Optimizes for PyTorch training (sparse tensors are slow)
- **Int16 storage**: Reduces memory by 50% vs int32 (max gene count ~32k)
=======
### Mixed Training

During fine-tuning, the model randomly alternates between:
- Conditioned generation (using control sets)
- Unconditioned generation (standard diffusion)
>>>>>>> 69fc6c5f

This improves robustness and generation quality.

## Evaluation

### Zero-shot Perturbation Prediction

<<<<<<< HEAD
**Key fields:**
- `X`: The gene expression count matrix (raw UMI counts, not normalized). Each row is a cell, each column is a gene
- `genes`: Ensembl gene IDs in the same order across all batches
- `cells`: Unique cell barcodes/identifiers
- `obs/gene_count`: Quality metric - cells with very low gene counts may be low quality
- `obs/umi_count`: Total molecular counts per cell (important for normalization)
- `obs/SRX_accession`: Links each cell back to its source experiment

### config.json

The configuration file contains complete dataset metadata and statistics:

```json
{
  "total_cells_requested": 1000000,     # Target cell count specified
  "total_cells_downloaded": 1045231,    # Actual cells downloaded
  "total_samples": 87,                  # Number of experiments included
  "download_timestamp": "2024-01-15T10:30:00",
  "gene_list": ["ENSG00000243485", "ENSG00000237613", ...],  # All 36,601 genes
  "max_expression_value": 32500,        # Highest count observed across dataset
  "sparsity": 0.94,                    # Fraction of zero values
  "samples": [                         # Complete experiment metadata
    {
      "srx_accession": "SRX12345",
      "file_path": "gs://arc-scbasecount/.../SRX12345.h5ad",
      "obs_count": 5000,
      "tissue": "blood",
      "tech_10x": "10x 3' v3",
      "cell_prep": "droplet",
      "disease": "healthy",
      "perturbation": "none"
    },
    ...
  ]
}
```

### HVG Info File (hvg_info.json)

The highly variable gene selection file contains comprehensive information:

```json
{
  "hvg_indices": [4521, 4456, 4523, ...],  # Indices into gene_list from config.json
  "hvg_names": ["ENSG00000211675", "ENSG00000211592", ...],  # Ensembl gene IDs
  "gene_to_hvg_idx": {
    "4521": 0,  # Maps original gene index to HVG position
    "4456": 1,
    ...
  },
  "gene_name_to_hvg_idx": {  # For VCC data only
    "ENSG00000211675": 0,
    "ENSG00000211592": 1,
    ...
  },
  "total_genes": 36601,  # Total genes in original dataset
  "statistics": {
    "total_cells_analyzed": 1000000,
    "expressed_genes": 18234,  # Genes expressed in >=0.1% of cells
    "n_hvgs": 2000,
    "mean_dispersion": 156.7,  # Average dispersion of selected HVGs
    "median_dispersion": 89.4,
    "min_dispersion": 9.73,
    "max_dispersion": 24818.79,
    "mean_expression": 2.34,  # Average expression level of HVGs
    "median_pct_cells": 15.6,  # Median % of cells expressing HVGs
    "top_10_hvgs": [...],  # Most variable genes
    "top_10_dispersions": [...],  # Their dispersion values
    "top_10_pct_cells": [...]  # Percentage of cells expressing each
  }
}
=======
The model is evaluated on held-out perturbations not seen during training:

```python
python eval_zero_shot.py --checkpoint checkpoint_st_final.pt
>>>>>>> 69fc6c5f
```

### Metrics

<<<<<<< HEAD
The script implements a sophisticated cross-dataset HVG selection algorithm:

#### Mathematical Approach
HVGs are selected using the **dispersion metric** (variance/mean ratio):

1. **Cross-dataset statistics**: For each gene, compute mean expression and variance across ALL cells in the dataset
2. **Dispersion calculation**: dispersion = variance/mean - normalizes for expression level differences
3. **Expression filtering**: Exclude genes expressed in < 0.1% of cells (likely technical noise)
4. **Top-k selection**: Select top 2000 genes by dispersion

#### Why Cross-Dataset Selection?
- **Captures global variability**: HVGs represent genes that vary across different experiments, tissues, and cell types
- **Avoids batch effects**: Single-experiment HVGs might capture technical rather than biological variation
- **Maximizes information**: Genes variable across diverse contexts are most informative for ML models
- **Consistent with standards**: Matches approaches used in meta-analyses and large-scale studies

#### Biological Interpretation
**High dispersion genes typically include:**
- **Cell type markers**: Genes defining specific cell populations (CD markers, transcription factors)
- **Stress response genes**: Genes responding to experimental conditions
- **Immunoglobulin genes**: Highly variable in immune cell populations
- **Tissue-specific genes**: Genes with high expression in specific tissues

**Filtering rationale:**
- Dispersion normalizes for expression level (high-expression genes naturally have high variance)
- Rarely expressed genes (< 0.1% cells) are often noise or cell-type-specific artifacts
- Top HVGs balance biological signal with broad relevance across cell types

#### Performance Characteristics
- **Memory efficient**: Uses online statistics - memory scales with genes (~36k), not cells
- **Numerically stable**: Uses parallel Welford's algorithm for precise variance computation
- **Computationally fast**: Single pass through data, ~1-2 minutes for 1M cells
- **Deterministic**: Same input always produces same HVG selection
- **Scalable**: Handles datasets with 10M+ cells without memory issues

## Data Normalization (Critical!)

### The Normalization Problem

**The downloaded data contains raw UMI counts without normalization**, which creates several issues:

1. **Sequencing depth variation**: Cells have vastly different total UMI counts (1k-20k+)
2. **Invalid comparisons**: A gene with 10 counts in a 1,000-UMI cell (1%) vs 10 counts in a 10,000-UMI cell (0.1%) 
3. **Batch effects**: Experiments with different sequencing protocols will have systematic differences
4. **Model bias**: ML models may learn to distinguish experiments rather than biological features

### Recommended Normalization Approaches

**1. Log-CPM (Most Common)**
```python
import torch

def normalize_log_cpm(counts):
    """Normalize to log(CPM + 1)"""
    # Calculate total counts per cell
    total_counts = counts.sum(dim=1, keepdim=True)
    
    # Convert to CPM (Counts Per Million)
    cpm = (counts.float() / total_counts) * 1e6
    
    # Log transform
    return torch.log1p(cpm)

# Apply during training
expression_normalized = normalize_log_cpm(expression)
```

**2. DESeq2-style (Size Factor)**
```python
import numpy as np

def deseq2_normalize(counts):
    """DESeq2-style normalization"""
    # Calculate geometric mean for each gene
    gene_means = np.exp(np.log(counts + 1).mean(axis=0)) - 1
    
    # Calculate size factors for each cell
    size_factors = np.median(counts / gene_means[None, :], axis=1)
    
    # Normalize
    return counts / size_factors[:, None]
```

**3. Scanpy Standard Pipeline**
```python
import scanpy as sc

def scanpy_normalize(adata):
    """Standard scanpy normalization pipeline"""
    # Calculate QC metrics
    sc.pp.calculate_qc_metrics(adata, percent_top=None, log1p=False, inplace=True)
    
    # Normalize to 10,000 reads per cell
    sc.pp.normalize_total(adata, target_sum=1e4)
    
    # Log transform
    sc.pp.log1p(adata)
    
    return adata
```

### Implementation in Training Loop

```python
class NormalizedDataLoader:
    def __init__(self, dataloader, norm_method='log_cpm'):
        self.dataloader = dataloader
        self.norm_method = norm_method
    
    def __iter__(self):
        for batch_data, metadata in self.dataloader:
            if self.norm_method == 'log_cpm':
                # Log-CPM normalization
                total_counts = batch_data.sum(dim=1, keepdim=True)
                cpm = (batch_data.float() / total_counts) * 1e6
                normalized_data = torch.log1p(cpm)
            elif self.norm_method == 'log':
                # Simple log normalization
                normalized_data = torch.log1p(batch_data.float())
            
            yield normalized_data, metadata

# Usage
raw_dataloader = create_hvg_dataloader("data/scRNA/processed", batch_size=64)
normalized_dataloader = NormalizedDataLoader(raw_dataloader, norm_method='log_cpm')
```

## Data Quality and Validation

### Quality Metrics Tracked
The download script automatically calculates key quality metrics:

- **Sparsity**: Typical values 90-95% (most genes not expressed in most cells)
- **Max expression**: Usually 20k-40k UMI counts (higher suggests doublets)
- **Cells per gene**: Genes expressed in <0.1% of cells are often noise
- **UMI counts per cell**: Stored in `obs/umi_count` for quality filtering

### Data Validation
After download, validate your dataset:

```python
import h5py
import numpy as np

# Check batch consistency
with h5py.File('data/scRNA/processed/batch_0000.h5', 'r') as f:
    print(f"Genes per batch: {f['genes'].shape[0]}")
    print(f"Cells in batch: {f['X'].shape[0]}")
    print(f"Sparsity: {(f['X'][:] == 0).mean():.2%}")
    print(f"Max expression: {f['X'][:].max()}")
```

### Common Issues
- **Gene count variation**: Different experiments may have different gene sets
- **Batch effects**: Experiments from different labs/protocols may cluster separately  
- **Doublets**: Cells with unusually high UMI counts (>50k) may be doublets
- **Empty droplets**: Cells with very low gene counts (<200 genes) may be empty

### HVG Processing Limitations

**Current Implementation Issues:**
1. **No batch effect correction**: HVGs might be biased toward genes with high technical variation between experiments
2. **No log transformation**: Uses raw counts rather than log-transformed values (common in scRNA-seq analysis)

**Recommended Improvements:**
- Consider log(counts + 1) transformation before computing dispersion
- Add batch effect assessment in HVG visualization
- Implement alternative methods (e.g., highly variable features from Seurat v4)

## Technical Considerations

### Download Performance
- **Network speed**: Downloads ~50-100 MB/s from Google Cloud Storage
- **Storage requirements**: ~70-80 KB per cell for full gene set
- **Memory usage**: Peak ~8GB RAM during batch processing (10 experiments)
- **Disk usage**: Raw files 2x larger than processed (can be deleted)

### Batch Size Selection
- **Small batches (5-10)**: Lower memory, more files, slower processing
- **Large batches (20-50)**: Higher memory, fewer files, faster processing  
- **Recommended**: 10-20 experiments per batch for balanced performance

### Gene Set Consistency
The script ensures all batches have identical gene ordering:
- Downloads each experiment with its native gene set
- Computes union of all genes across experiments
- Reindexes each batch to the full gene union with zero-filling
- Results in consistent [n_cells, 36601] matrices

### Storage Optimization
- **Int16 format**: Reduces storage by 50% vs int32 (max count ~32k)
- **HDF5 compression**: Gzip level 4 provides 60-80% size reduction
- **Dense arrays**: Optimized for PyTorch (sparse operations are slow)
- **Batch splitting**: Enables incremental loading and parallel processing

### Memory Estimates
=======
- **Gene-wise correlation**: Pearson correlation of predicted vs actual log2FC
- **Top-20 DE gene recovery**: Overlap of top differentially expressed genes
- **Direction accuracy**: Accuracy of up/down regulation prediction

## Model Checkpoints

Checkpoints are saved during training:
- `checkpoint_st_pretrained.pt` - After pretraining phase
- `checkpoint_st_epoch_X_step_Y.pt` - During training
- `checkpoint_st_final.pt` - Final model

## Troubleshooting

### Common Issues
>>>>>>> 69fc6c5f

1. **Transfer learning not working**: Make sure you've run `compute_cross_dataset_hvgs.py`
2. **Out of memory**: Reduce batch size or set size
3. **Slow training**: Enable gradient checkpointing or use mixed precision

### Verifying Gene Alignment

<<<<<<< HEAD
1. **Pre-download planning**: Check available disk space (estimate 80KB per cell)
2. **Batch size tuning**: Use larger batches (15-25) for faster processing if you have RAM
3. **HVG preprocessing**: Always run `preprocess_hvgs.py` before training to reduce memory 18x
4. **Parallel loading**: Use multiple DataLoader workers for training
5. **SSD storage**: Store processed batches on SSD for faster I/O during training
6. **Raw file cleanup**: Delete raw/ directory after processing to save 50% disk space

## Troubleshooting

### Common Download Issues

**"No module named 'gcsfs'"**
```bash
pip install gcsfs pyarrow
```

**"Permission denied" or "Access denied"**
- The scBaseCount dataset is publicly accessible, no authentication needed
- Check internet connection and firewall settings

**"Out of memory" during processing**
- Reduce `--batch-size` parameter (try 5 instead of 10)
- Close other memory-intensive applications
- Consider downloading in smaller chunks

**Interrupted downloads**
- The script automatically resumes - just run the same command again
- Previously downloaded files in raw/ directory will be skipped
- Partially processed batches will be regenerated

**Inconsistent gene counts between batches**
- This is normal - the script handles gene set differences automatically
- All final batches will have identical gene ordering
- Check the `gene_list` in config.json for the unified gene set

**HVG processing issues**
- "FileNotFoundError: config.json" - Run download.py first to create the dataset
- "No batch files found" - Check that --data-dir points to processed/ directory with batch_*.h5 files
- Very low HVG dispersions - May indicate log transformation is needed for your data
- Memory errors during HVG computation - Reduce batch size in download.py and re-download

**Training/Model issues**
- Model only learns to distinguish experiments - Apply normalization! Raw counts cause batch effects
- Poor convergence or weird loss patterns - Check if you're normalizing the data properly
- Extremely high or low expression values - Verify you're using log-transformed data
- "RuntimeError: Expected floating point type" - Convert int16 raw counts to float before normalization

### Validation Commands

Check download status:
```bash
# Count total cells downloaded
python -c "
import json
config = json.load(open('data/scRNA/config.json'))
print(f'Downloaded: {config[\"total_cells_downloaded\"]:,} cells')
print(f'Samples: {config[\"total_samples\"]} experiments')
"

# Check batch files
ls -lh data/scRNA/processed/batch_*.h5 | wc -l
```

Validate HVG processing:
```bash
# Check HVG selection results
python -c "
import json
import numpy as np
hvg_info = json.load(open('data/scRNA/hvg_info.json'))
stats = hvg_info['statistics']
print(f'HVGs selected: {len(hvg_info[\"hvg_indices\"])}')
print(f'From {stats[\"expressed_genes\"]:,} expressed genes')
print(f'Dispersion range: {stats[\"min_dispersion\"]:.1f} - {stats[\"max_dispersion\"]:.1f}')
print(f'Top 5 HVGs: {hvg_info[\"hvg_names\"][:5]}')
"

# Verify HVG data loading
python -c "
import h5py
import json
import numpy as np
hvg_info = json.load(open('data/scRNA/hvg_info.json'))
with h5py.File('data/scRNA/processed/batch_0000.h5', 'r') as f:
    hvg_data = f['X'][:, hvg_info['hvg_indices']]
    total_counts = f['obs/umi_count'][:]
    print(f'HVG matrix shape: {hvg_data.shape}')
    print(f'Sparsity: {(hvg_data == 0).mean():.1%}')
    print(f'Raw count range: {hvg_data.min()} - {hvg_data.max()}')
    print(f'Total UMI range: {total_counts.min()} - {total_counts.max()}')
    print(f'WARNING: Data is raw counts - normalization required!')
"
```
=======
Check that gene indices are properly aligned:
>>>>>>> 69fc6c5f

```python
# Load cross-dataset HVG info
import json
with open('data/vcc_data/cross_dataset_hvg_info.json', 'r') as f:
    hvg_info = json.load(f)

print(f"Total HVGs: {len(hvg_info['hvg_names'])}")
print(f"Genes mapped from scRNA: {len(hvg_info['scrna_to_hvg'])}")
print(f"Genes mapped from VCC: {len(hvg_info['vcc_to_hvg'])}")
```

<<<<<<< HEAD
### Download Examples

```bash
# Quick test download (100k cells, ~8GB)
python dataset/download.py --cell-count 100000

# Medium dataset for development (1M cells, ~80GB) 
python dataset/download.py --cell-count 1000000 --batch-size 15

# Large dataset for production (10M cells, ~800GB)
python dataset/download.py --cell-count 10000000 --batch-size 25 --output-dir /scratch/scRNA
```

### Basic Training Example
See `train.py` for a complete training example with:  ## NON EXISTING?
- HVG preprocessing integration
- Custom tokenization strategies (direct, binned, log-scale)
- Simple transformer architecture
- Training loop with loss tracking
=======
## Citation
>>>>>>> 69fc6c5f

If you use this code, please cite:

```bibtex
@article{vcc2024,
  title={Visual Compressive Clustering: Perturbation Prediction with Diffusion Models},
  author={...},
  journal={...},
  year={2024}
}
```

<<<<<<< HEAD
### 17B Model Architecture
`model_17b.py` contains the full 17B parameter discrete diffusion transformer:
- 24 dense transformer layers + 12 MoE layers
- Top-2 routing with 16 experts per MoE layer
- 3072 hidden dim, 24 attention heads
- Perturbation conditioning with LoRA adapters
- Optimized for distributed training with DeepSpeed

## Model Architecture Visualization

Generate comprehensive visualizations of the diffusion transformer architecture:

```bash
# Create model visualizations without loading weights
python scripts/visualize_model.py --output-dir ./model_viz

# Use different model size configurations
python scripts/visualize_model.py --config-preset large --output-dir ./large_model_viz
```

The visualization script generates:
- **Architecture diagrams**: High-level model structure and component relationships
- **Forward pass flow**: Step-by-step computation through the model
- **Parameter breakdown**: Distribution of parameters across components (~25M total)
- **Attention mechanism**: Multi-Query Attention and Cross-Attention details
- **Conditioning pipeline**: How perturbation context is integrated
- **Diffusion process**: Forward masking and reverse denoising visualization
- **Computational analysis**: FLOP counts, memory usage, and hardware requirements

All visualizations are saved as PNG files with detailed configuration summaries in JSON and text formats. See the generated `README.md` in the output directory for a complete guide.

## Citation
=======
## License
>>>>>>> 69fc6c5f

MIT License - see LICENSE file for details. <|MERGE_RESOLUTION|>--- conflicted
+++ resolved
@@ -9,25 +9,6 @@
 - Discrete tokenization of gene expression values
 - Control set cross-attention mechanism
 - Zero-shot perturbation prediction capabilities
-
-
-**Current Implementation Issues:**
-1. **No normalization**: Data is stored as raw UMI counts without sequencing depth normalization
-2. **No batch effect correction**: HVGs might be biased toward genes with high technical variation between experiments
-3. **No log transformation**: Uses raw counts rather than log-transformed values (common in scRNA-seq analysis)
-
-**Critical Limitation - Sequencing Depth:**
-The biggest issue is that **no normalization is applied to account for sequencing depth differences**:
-- Some cells may have 1,000 total UMIs, others 15,000+ UMIs
-- Raw count comparison across experiments is invalid
-- HVG selection may be biased toward high-depth experiments
-- Training models on raw counts can lead to batch effects
-
-**Recommended Improvements:**
-- Add sequencing depth normalization (CPM, TPM, or DESeq2-style)
-- Consider log(counts + 1) transformation before computing dispersion
-- Add batch effect assessment in HVG visualization
-- Implement alternative methods (e.g., highly variable features from Seurat v4)b seaborn
 
 ## Installation
 
@@ -54,96 +35,6 @@
 Download a subset of the scBaseCount dataset:
 
 ```bash
-<<<<<<< HEAD
-# Download 100,000 cells (default)
-python dataset/download.py
-
-# Download specific number of cells
-python dataset/download.py --cell-count 1000000 --output-dir data/scRNA
-
-# Download with custom batch size (number of samples processed together)
-python dataset/download.py \
-    --cell-count 2000 \
-    --output-dir data/scRNA \
-    --batch-size 1000
-```
-
-**Available Parameters:**
-- `--cell-count`: Target number of cells to download (default: 100,000)
-- `--output-dir`: Output directory (default: data/scRNA)
-- `--batch-size`: Number of samples to process in each batch (default: 10)
-
-**Note:** The script downloads complete experiments until the target cell count is reached, so the actual cell count may exceed the target.
-
-### 2. Preprocess Highly Variable Genes (HVGs)
-
-After downloading, compute the top 2000 highly variable genes to reduce memory usage and focus on biologically meaningful features:
-
-```bash
-# Compute HVGs from downloaded batch files (creates hvg_info.json and visualizations)
-python preprocess_hvgs.py --data-dir data/scRNA/processed
-
-# Custom parameters
-python preprocess_hvgs.py \
-    --data-dir data/scRNA/processed \
-    --n-hvgs 3000 \
-    --min-cells-pct 0.05 \
-    --output-dir results/hvg
-
-# Force recomputation (if files already exist)
-python preprocess_hvgs.py --force
-
-# Process VCC data specifically
-python preprocess_hvgs.py --process-vcc --vcc-data-path data/vcc_data/adata_Training.h5ad
-```
-
-**Available Parameters:**
-- `--data-dir`: Directory containing batch_*.h5 files (default: data/scRNA/processed)
-- `--n-hvgs`: Number of HVGs to select (default: 2000)  
-- `--min-cells-pct`: Minimum % of cells expressing a gene to be considered (default: 0.1%)
-- `--output-dir`: Output directory for results (default: data/scRNA)
-- `--force`: Force recomputation even if hvg_info.json exists
-- `--process-vcc`: Process VCC-specific data format
-- `--vcc-data-path`: Path to VCC .h5ad file
-
-### How HVG Preprocessing Works
-
-The script performs **cross-dataset HVG selection**, computing statistics across ALL downloaded experiments:
-
-#### Step 1: Cross-Dataset Statistics Computation
-- Iterates through all `batch_*.h5` files in the processed directory
-- Uses online/incremental computation to avoid loading entire dataset into memory
-- Computes for each gene across the full dataset:
-  - **Mean expression**: Average count across all cells
-  - **Variance**: Expression variance across all cells  
-  - **Cell count**: Number of cells expressing the gene (count > 0)
-
-#### Step 2: Dispersion-Based Selection
-- Calculates **dispersion** = variance/mean for each gene
-- Filters out rarely expressed genes (< 0.1% of cells by default)
-- Selects top N genes by dispersion (default: 2000)
-
-#### Step 3: Results and Visualization
-- Saves HVG indices and mappings to `hvg_info.json`
-- Creates comprehensive visualizations in `hvg_analysis.png`:
-  - Dispersion vs expression scatter plot (with HVGs highlighted)
-  - HVG expression distribution
-  - Cell coverage histogram  
-  - Top 20 HVGs ranked by dispersion
-
-**Important Notes:**
-- HVG selection is performed **across the entire downloaded dataset**, not within individual experiments
-- This ensures HVGs capture the most variable genes across different cell types, tissues, and conditions
-- Memory usage scales with number of genes (~36k), not number of cells
-- The script handles datasets with millions of cells efficiently
-- **Data is stored as raw UMI counts** - normalization should be applied during training
-
-### 3. Train Your Model
-
-```python
-# Standard usage with all genes (memory-intensive)
-from dataset import ScRNADataset, create_dataloader
-=======
 python dataset/download.py --cell-count 1e5 --output-dir data/scRNA_1e5
 ```
 
@@ -170,43 +61,9 @@
 This creates mappings that align gene indices across both datasets. Without this step, transfer learning will not work properly. See [docs/cross_dataset_hvgs.md](docs/cross_dataset_hvgs.md) for details.
 
 ## Model Architecture
->>>>>>> 69fc6c5f
 
 The ST-style conditional diffusion transformer includes:
 
-<<<<<<< HEAD
-# Memory-efficient usage with HVGs only (RECOMMENDED)
-from train import HVGDataset, create_hvg_dataloader
-
-# Automatically loads precomputed HVGs from hvg_info.json
-dataset = HVGDataset("data/scRNA/processed", n_hvgs=2000)
-dataloader = create_hvg_dataloader("data/scRNA/processed", batch_size=64)
-
-# Each batch returns (expression, metadata)
-for batch_idx, (expression, metadata) in enumerate(dataloader):
-    # expression: [batch_size, 2000] - only HVG features (vs 36,601 full genes)
-    # metadata: dict with cell_id, experiment_id, etc.
-    # expression values are RAW UMI COUNTS - normalization needed!
-    
-    # IMPORTANT: Apply normalization before training
-    # Option 1: Log normalization
-    expression_log = torch.log1p(expression.float())
-    
-    # Option 2: CPM (Counts Per Million) normalization
-    total_counts = expression.sum(dim=1, keepdim=True)
-    expression_cpm = (expression.float() / total_counts) * 1e6
-    expression_log_cpm = torch.log1p(expression_cpm)
-    
-    # Use normalized data for training
-    pass
-
-# Load HVG info for custom processing
-import json
-with open("data/scRNA/hvg_info.json", 'r') as f:
-    hvg_info = json.load(f)
-    hvg_indices = hvg_info['hvg_indices']  # Indices into full gene set
-    hvg_names = hvg_info['hvg_names']      # Ensembl gene IDs
-=======
 ## Training
 
 ### Basic Training
@@ -215,26 +72,10 @@
 
 ```bash
 python train_st_conditional_diffusion.py
->>>>>>> 69fc6c5f
 ```
 
 ### Configuration
 
-<<<<<<< HEAD
-```
-data/scRNA/
-├── config.json              # Dataset configuration and metadata
-├── hvg_info.json           # HVG selection results (after preprocessing)
-├── hvg_analysis.png        # HVG statistics visualization
-├── raw/                    # Downloaded .h5ad files (optional, can be deleted)
-│   ├── SRX12345.h5ad      # Individual experiment files
-│   ├── SRX12346.h5ad
-│   └── ...
-└── processed/
-    ├── batch_0000.h5      # Expression data in batches
-    ├── batch_0001.h5
-    └── ...
-=======
 Key hyperparameters in `train_st_conditional_diffusion.py`:
 
 ```python
@@ -254,7 +95,6 @@
     batch_size=32,
     learning_rate=1e-4,
 )
->>>>>>> 69fc6c5f
 ```
 
 ### Training Phases
@@ -262,71 +102,11 @@
 1. **Pretraining**: Train on single cells from scRNA-seq data (using cross-dataset HVGs)
 2. **Fine-tuning**: Train with control-perturbed paired sets from VCC data
 
-<<<<<<< HEAD
-The download script performs a sophisticated multi-step pipeline to efficiently download and process large-scale single-cell RNA-seq data:
-
-#### Step 1: Cloud Storage Connection
-- Connects to the Arc Institute's public Google Cloud Storage bucket using `gcsfs`
-- Accesses the scBaseCount dataset at path: `gs://arc-scbasecount/2025-02-25/`
-- Uses the "GeneFull_Ex50pAS" feature type (full gene set with 50% antisense filtering)
-
-#### Step 2: Metadata Loading
-- Downloads sample metadata from: `metadata/GeneFull_Ex50pAS/Homo_sapiens/sample_metadata.parquet`
-- Metadata includes for each experiment:
-  - `srx_accession`: Unique experiment identifier (e.g., SRX12345)
-  - `file_path`: GCS path to the .h5ad file
-  - `obs_count`: Number of cells in the experiment
-  - `tissue`, `tech_10x`, `cell_prep`, `disease`, `perturbation`: Biological metadata
-
-#### Step 3: Random Sample Selection
-- Randomly shuffles all available experiments (using random seed 42 for reproducibility)
-- Greedily selects experiments until the target cell count is reached
-- **Important**: Downloads complete experiments, so final cell count often exceeds target
-- Example: If targeting 1M cells and the last experiment has 50k cells, you'll get 1.05M total
-
-#### Step 4: Batch Processing Pipeline
-The script processes experiments in batches to manage memory efficiently:
-
-**4a. Download Phase:**
-- Downloads individual .h5ad files to `raw/` directory
-- Skips download if file already exists (natural resume functionality)
-- Each .h5ad file contains one experiment with sparse expression matrix
-
-**4b. Gene Union Computation:**
-- Tracks all unique genes across downloaded experiments
-- Builds a master gene list ensuring consistent indexing across batches
-- Typical result: ~36,601 unique Ensembl gene IDs
-
-**4c. Batch Concatenation:**
-- Groups experiments into batches (default: 10 experiments per batch)
-- Concatenates expression matrices using scanpy's `sc.concat()` with outer join
-- Fills missing genes with zeros to maintain consistent gene ordering
-- Converts sparse matrices to dense int16 format for ML training
-
-**4d. HDF5 Export:**
-- Saves each batch as `processed/batch_XXXX.h5` with optimized structure:
-  - Expression matrix compressed with gzip level 4
-  - Consistent gene ordering across all batches
-  - Cell metadata preserved for traceability
-
-#### Step 5: Configuration and Cleanup
-- Saves comprehensive dataset configuration to `config.json`
-- Calculates dataset-wide statistics (sparsity, max values, etc.)
-- Optionally deletes raw .h5ad files to save disk space
-- Logs detailed summary including timing and file sizes
-
-#### Memory Management Features
-- **Batch processing**: Prevents loading entire dataset into memory
-- **Incremental gene union**: Builds gene list progressively
-- **Dense conversion**: Optimizes for PyTorch training (sparse tensors are slow)
-- **Int16 storage**: Reduces memory by 50% vs int32 (max gene count ~32k)
-=======
 ### Mixed Training
 
 During fine-tuning, the model randomly alternates between:
 - Conditioned generation (using control sets)
 - Unconditioned generation (standard diffusion)
->>>>>>> 69fc6c5f
 
 This improves robustness and generation quality.
 
@@ -334,286 +114,14 @@
 
 ### Zero-shot Perturbation Prediction
 
-<<<<<<< HEAD
-**Key fields:**
-- `X`: The gene expression count matrix (raw UMI counts, not normalized). Each row is a cell, each column is a gene
-- `genes`: Ensembl gene IDs in the same order across all batches
-- `cells`: Unique cell barcodes/identifiers
-- `obs/gene_count`: Quality metric - cells with very low gene counts may be low quality
-- `obs/umi_count`: Total molecular counts per cell (important for normalization)
-- `obs/SRX_accession`: Links each cell back to its source experiment
-
-### config.json
-
-The configuration file contains complete dataset metadata and statistics:
-
-```json
-{
-  "total_cells_requested": 1000000,     # Target cell count specified
-  "total_cells_downloaded": 1045231,    # Actual cells downloaded
-  "total_samples": 87,                  # Number of experiments included
-  "download_timestamp": "2024-01-15T10:30:00",
-  "gene_list": ["ENSG00000243485", "ENSG00000237613", ...],  # All 36,601 genes
-  "max_expression_value": 32500,        # Highest count observed across dataset
-  "sparsity": 0.94,                    # Fraction of zero values
-  "samples": [                         # Complete experiment metadata
-    {
-      "srx_accession": "SRX12345",
-      "file_path": "gs://arc-scbasecount/.../SRX12345.h5ad",
-      "obs_count": 5000,
-      "tissue": "blood",
-      "tech_10x": "10x 3' v3",
-      "cell_prep": "droplet",
-      "disease": "healthy",
-      "perturbation": "none"
-    },
-    ...
-  ]
-}
-```
-
-### HVG Info File (hvg_info.json)
-
-The highly variable gene selection file contains comprehensive information:
-
-```json
-{
-  "hvg_indices": [4521, 4456, 4523, ...],  # Indices into gene_list from config.json
-  "hvg_names": ["ENSG00000211675", "ENSG00000211592", ...],  # Ensembl gene IDs
-  "gene_to_hvg_idx": {
-    "4521": 0,  # Maps original gene index to HVG position
-    "4456": 1,
-    ...
-  },
-  "gene_name_to_hvg_idx": {  # For VCC data only
-    "ENSG00000211675": 0,
-    "ENSG00000211592": 1,
-    ...
-  },
-  "total_genes": 36601,  # Total genes in original dataset
-  "statistics": {
-    "total_cells_analyzed": 1000000,
-    "expressed_genes": 18234,  # Genes expressed in >=0.1% of cells
-    "n_hvgs": 2000,
-    "mean_dispersion": 156.7,  # Average dispersion of selected HVGs
-    "median_dispersion": 89.4,
-    "min_dispersion": 9.73,
-    "max_dispersion": 24818.79,
-    "mean_expression": 2.34,  # Average expression level of HVGs
-    "median_pct_cells": 15.6,  # Median % of cells expressing HVGs
-    "top_10_hvgs": [...],  # Most variable genes
-    "top_10_dispersions": [...],  # Their dispersion values
-    "top_10_pct_cells": [...]  # Percentage of cells expressing each
-  }
-}
-=======
 The model is evaluated on held-out perturbations not seen during training:
 
 ```python
 python eval_zero_shot.py --checkpoint checkpoint_st_final.pt
->>>>>>> 69fc6c5f
 ```
 
 ### Metrics
 
-<<<<<<< HEAD
-The script implements a sophisticated cross-dataset HVG selection algorithm:
-
-#### Mathematical Approach
-HVGs are selected using the **dispersion metric** (variance/mean ratio):
-
-1. **Cross-dataset statistics**: For each gene, compute mean expression and variance across ALL cells in the dataset
-2. **Dispersion calculation**: dispersion = variance/mean - normalizes for expression level differences
-3. **Expression filtering**: Exclude genes expressed in < 0.1% of cells (likely technical noise)
-4. **Top-k selection**: Select top 2000 genes by dispersion
-
-#### Why Cross-Dataset Selection?
-- **Captures global variability**: HVGs represent genes that vary across different experiments, tissues, and cell types
-- **Avoids batch effects**: Single-experiment HVGs might capture technical rather than biological variation
-- **Maximizes information**: Genes variable across diverse contexts are most informative for ML models
-- **Consistent with standards**: Matches approaches used in meta-analyses and large-scale studies
-
-#### Biological Interpretation
-**High dispersion genes typically include:**
-- **Cell type markers**: Genes defining specific cell populations (CD markers, transcription factors)
-- **Stress response genes**: Genes responding to experimental conditions
-- **Immunoglobulin genes**: Highly variable in immune cell populations
-- **Tissue-specific genes**: Genes with high expression in specific tissues
-
-**Filtering rationale:**
-- Dispersion normalizes for expression level (high-expression genes naturally have high variance)
-- Rarely expressed genes (< 0.1% cells) are often noise or cell-type-specific artifacts
-- Top HVGs balance biological signal with broad relevance across cell types
-
-#### Performance Characteristics
-- **Memory efficient**: Uses online statistics - memory scales with genes (~36k), not cells
-- **Numerically stable**: Uses parallel Welford's algorithm for precise variance computation
-- **Computationally fast**: Single pass through data, ~1-2 minutes for 1M cells
-- **Deterministic**: Same input always produces same HVG selection
-- **Scalable**: Handles datasets with 10M+ cells without memory issues
-
-## Data Normalization (Critical!)
-
-### The Normalization Problem
-
-**The downloaded data contains raw UMI counts without normalization**, which creates several issues:
-
-1. **Sequencing depth variation**: Cells have vastly different total UMI counts (1k-20k+)
-2. **Invalid comparisons**: A gene with 10 counts in a 1,000-UMI cell (1%) vs 10 counts in a 10,000-UMI cell (0.1%) 
-3. **Batch effects**: Experiments with different sequencing protocols will have systematic differences
-4. **Model bias**: ML models may learn to distinguish experiments rather than biological features
-
-### Recommended Normalization Approaches
-
-**1. Log-CPM (Most Common)**
-```python
-import torch
-
-def normalize_log_cpm(counts):
-    """Normalize to log(CPM + 1)"""
-    # Calculate total counts per cell
-    total_counts = counts.sum(dim=1, keepdim=True)
-    
-    # Convert to CPM (Counts Per Million)
-    cpm = (counts.float() / total_counts) * 1e6
-    
-    # Log transform
-    return torch.log1p(cpm)
-
-# Apply during training
-expression_normalized = normalize_log_cpm(expression)
-```
-
-**2. DESeq2-style (Size Factor)**
-```python
-import numpy as np
-
-def deseq2_normalize(counts):
-    """DESeq2-style normalization"""
-    # Calculate geometric mean for each gene
-    gene_means = np.exp(np.log(counts + 1).mean(axis=0)) - 1
-    
-    # Calculate size factors for each cell
-    size_factors = np.median(counts / gene_means[None, :], axis=1)
-    
-    # Normalize
-    return counts / size_factors[:, None]
-```
-
-**3. Scanpy Standard Pipeline**
-```python
-import scanpy as sc
-
-def scanpy_normalize(adata):
-    """Standard scanpy normalization pipeline"""
-    # Calculate QC metrics
-    sc.pp.calculate_qc_metrics(adata, percent_top=None, log1p=False, inplace=True)
-    
-    # Normalize to 10,000 reads per cell
-    sc.pp.normalize_total(adata, target_sum=1e4)
-    
-    # Log transform
-    sc.pp.log1p(adata)
-    
-    return adata
-```
-
-### Implementation in Training Loop
-
-```python
-class NormalizedDataLoader:
-    def __init__(self, dataloader, norm_method='log_cpm'):
-        self.dataloader = dataloader
-        self.norm_method = norm_method
-    
-    def __iter__(self):
-        for batch_data, metadata in self.dataloader:
-            if self.norm_method == 'log_cpm':
-                # Log-CPM normalization
-                total_counts = batch_data.sum(dim=1, keepdim=True)
-                cpm = (batch_data.float() / total_counts) * 1e6
-                normalized_data = torch.log1p(cpm)
-            elif self.norm_method == 'log':
-                # Simple log normalization
-                normalized_data = torch.log1p(batch_data.float())
-            
-            yield normalized_data, metadata
-
-# Usage
-raw_dataloader = create_hvg_dataloader("data/scRNA/processed", batch_size=64)
-normalized_dataloader = NormalizedDataLoader(raw_dataloader, norm_method='log_cpm')
-```
-
-## Data Quality and Validation
-
-### Quality Metrics Tracked
-The download script automatically calculates key quality metrics:
-
-- **Sparsity**: Typical values 90-95% (most genes not expressed in most cells)
-- **Max expression**: Usually 20k-40k UMI counts (higher suggests doublets)
-- **Cells per gene**: Genes expressed in <0.1% of cells are often noise
-- **UMI counts per cell**: Stored in `obs/umi_count` for quality filtering
-
-### Data Validation
-After download, validate your dataset:
-
-```python
-import h5py
-import numpy as np
-
-# Check batch consistency
-with h5py.File('data/scRNA/processed/batch_0000.h5', 'r') as f:
-    print(f"Genes per batch: {f['genes'].shape[0]}")
-    print(f"Cells in batch: {f['X'].shape[0]}")
-    print(f"Sparsity: {(f['X'][:] == 0).mean():.2%}")
-    print(f"Max expression: {f['X'][:].max()}")
-```
-
-### Common Issues
-- **Gene count variation**: Different experiments may have different gene sets
-- **Batch effects**: Experiments from different labs/protocols may cluster separately  
-- **Doublets**: Cells with unusually high UMI counts (>50k) may be doublets
-- **Empty droplets**: Cells with very low gene counts (<200 genes) may be empty
-
-### HVG Processing Limitations
-
-**Current Implementation Issues:**
-1. **No batch effect correction**: HVGs might be biased toward genes with high technical variation between experiments
-2. **No log transformation**: Uses raw counts rather than log-transformed values (common in scRNA-seq analysis)
-
-**Recommended Improvements:**
-- Consider log(counts + 1) transformation before computing dispersion
-- Add batch effect assessment in HVG visualization
-- Implement alternative methods (e.g., highly variable features from Seurat v4)
-
-## Technical Considerations
-
-### Download Performance
-- **Network speed**: Downloads ~50-100 MB/s from Google Cloud Storage
-- **Storage requirements**: ~70-80 KB per cell for full gene set
-- **Memory usage**: Peak ~8GB RAM during batch processing (10 experiments)
-- **Disk usage**: Raw files 2x larger than processed (can be deleted)
-
-### Batch Size Selection
-- **Small batches (5-10)**: Lower memory, more files, slower processing
-- **Large batches (20-50)**: Higher memory, fewer files, faster processing  
-- **Recommended**: 10-20 experiments per batch for balanced performance
-
-### Gene Set Consistency
-The script ensures all batches have identical gene ordering:
-- Downloads each experiment with its native gene set
-- Computes union of all genes across experiments
-- Reindexes each batch to the full gene union with zero-filling
-- Results in consistent [n_cells, 36601] matrices
-
-### Storage Optimization
-- **Int16 format**: Reduces storage by 50% vs int32 (max count ~32k)
-- **HDF5 compression**: Gzip level 4 provides 60-80% size reduction
-- **Dense arrays**: Optimized for PyTorch (sparse operations are slow)
-- **Batch splitting**: Enables incremental loading and parallel processing
-
-### Memory Estimates
-=======
 - **Gene-wise correlation**: Pearson correlation of predicted vs actual log2FC
 - **Top-20 DE gene recovery**: Overlap of top differentially expressed genes
 - **Direction accuracy**: Accuracy of up/down regulation prediction
@@ -628,7 +136,6 @@
 ## Troubleshooting
 
 ### Common Issues
->>>>>>> 69fc6c5f
 
 1. **Transfer learning not working**: Make sure you've run `compute_cross_dataset_hvgs.py`
 2. **Out of memory**: Reduce batch size or set size
@@ -636,103 +143,7 @@
 
 ### Verifying Gene Alignment
 
-<<<<<<< HEAD
-1. **Pre-download planning**: Check available disk space (estimate 80KB per cell)
-2. **Batch size tuning**: Use larger batches (15-25) for faster processing if you have RAM
-3. **HVG preprocessing**: Always run `preprocess_hvgs.py` before training to reduce memory 18x
-4. **Parallel loading**: Use multiple DataLoader workers for training
-5. **SSD storage**: Store processed batches on SSD for faster I/O during training
-6. **Raw file cleanup**: Delete raw/ directory after processing to save 50% disk space
-
-## Troubleshooting
-
-### Common Download Issues
-
-**"No module named 'gcsfs'"**
-```bash
-pip install gcsfs pyarrow
-```
-
-**"Permission denied" or "Access denied"**
-- The scBaseCount dataset is publicly accessible, no authentication needed
-- Check internet connection and firewall settings
-
-**"Out of memory" during processing**
-- Reduce `--batch-size` parameter (try 5 instead of 10)
-- Close other memory-intensive applications
-- Consider downloading in smaller chunks
-
-**Interrupted downloads**
-- The script automatically resumes - just run the same command again
-- Previously downloaded files in raw/ directory will be skipped
-- Partially processed batches will be regenerated
-
-**Inconsistent gene counts between batches**
-- This is normal - the script handles gene set differences automatically
-- All final batches will have identical gene ordering
-- Check the `gene_list` in config.json for the unified gene set
-
-**HVG processing issues**
-- "FileNotFoundError: config.json" - Run download.py first to create the dataset
-- "No batch files found" - Check that --data-dir points to processed/ directory with batch_*.h5 files
-- Very low HVG dispersions - May indicate log transformation is needed for your data
-- Memory errors during HVG computation - Reduce batch size in download.py and re-download
-
-**Training/Model issues**
-- Model only learns to distinguish experiments - Apply normalization! Raw counts cause batch effects
-- Poor convergence or weird loss patterns - Check if you're normalizing the data properly
-- Extremely high or low expression values - Verify you're using log-transformed data
-- "RuntimeError: Expected floating point type" - Convert int16 raw counts to float before normalization
-
-### Validation Commands
-
-Check download status:
-```bash
-# Count total cells downloaded
-python -c "
-import json
-config = json.load(open('data/scRNA/config.json'))
-print(f'Downloaded: {config[\"total_cells_downloaded\"]:,} cells')
-print(f'Samples: {config[\"total_samples\"]} experiments')
-"
-
-# Check batch files
-ls -lh data/scRNA/processed/batch_*.h5 | wc -l
-```
-
-Validate HVG processing:
-```bash
-# Check HVG selection results
-python -c "
-import json
-import numpy as np
-hvg_info = json.load(open('data/scRNA/hvg_info.json'))
-stats = hvg_info['statistics']
-print(f'HVGs selected: {len(hvg_info[\"hvg_indices\"])}')
-print(f'From {stats[\"expressed_genes\"]:,} expressed genes')
-print(f'Dispersion range: {stats[\"min_dispersion\"]:.1f} - {stats[\"max_dispersion\"]:.1f}')
-print(f'Top 5 HVGs: {hvg_info[\"hvg_names\"][:5]}')
-"
-
-# Verify HVG data loading
-python -c "
-import h5py
-import json
-import numpy as np
-hvg_info = json.load(open('data/scRNA/hvg_info.json'))
-with h5py.File('data/scRNA/processed/batch_0000.h5', 'r') as f:
-    hvg_data = f['X'][:, hvg_info['hvg_indices']]
-    total_counts = f['obs/umi_count'][:]
-    print(f'HVG matrix shape: {hvg_data.shape}')
-    print(f'Sparsity: {(hvg_data == 0).mean():.1%}')
-    print(f'Raw count range: {hvg_data.min()} - {hvg_data.max()}')
-    print(f'Total UMI range: {total_counts.min()} - {total_counts.max()}')
-    print(f'WARNING: Data is raw counts - normalization required!')
-"
-```
-=======
 Check that gene indices are properly aligned:
->>>>>>> 69fc6c5f
 
 ```python
 # Load cross-dataset HVG info
@@ -745,29 +156,7 @@
 print(f"Genes mapped from VCC: {len(hvg_info['vcc_to_hvg'])}")
 ```
 
-<<<<<<< HEAD
-### Download Examples
-
-```bash
-# Quick test download (100k cells, ~8GB)
-python dataset/download.py --cell-count 100000
-
-# Medium dataset for development (1M cells, ~80GB) 
-python dataset/download.py --cell-count 1000000 --batch-size 15
-
-# Large dataset for production (10M cells, ~800GB)
-python dataset/download.py --cell-count 10000000 --batch-size 25 --output-dir /scratch/scRNA
-```
-
-### Basic Training Example
-See `train.py` for a complete training example with:  ## NON EXISTING?
-- HVG preprocessing integration
-- Custom tokenization strategies (direct, binned, log-scale)
-- Simple transformer architecture
-- Training loop with loss tracking
-=======
 ## Citation
->>>>>>> 69fc6c5f
 
 If you use this code, please cite:
 
@@ -780,41 +169,6 @@
 }
 ```
 
-<<<<<<< HEAD
-### 17B Model Architecture
-`model_17b.py` contains the full 17B parameter discrete diffusion transformer:
-- 24 dense transformer layers + 12 MoE layers
-- Top-2 routing with 16 experts per MoE layer
-- 3072 hidden dim, 24 attention heads
-- Perturbation conditioning with LoRA adapters
-- Optimized for distributed training with DeepSpeed
-
-## Model Architecture Visualization
-
-Generate comprehensive visualizations of the diffusion transformer architecture:
-
-```bash
-# Create model visualizations without loading weights
-python scripts/visualize_model.py --output-dir ./model_viz
-
-# Use different model size configurations
-python scripts/visualize_model.py --config-preset large --output-dir ./large_model_viz
-```
-
-The visualization script generates:
-- **Architecture diagrams**: High-level model structure and component relationships
-- **Forward pass flow**: Step-by-step computation through the model
-- **Parameter breakdown**: Distribution of parameters across components (~25M total)
-- **Attention mechanism**: Multi-Query Attention and Cross-Attention details
-- **Conditioning pipeline**: How perturbation context is integrated
-- **Diffusion process**: Forward masking and reverse denoising visualization
-- **Computational analysis**: FLOP counts, memory usage, and hardware requirements
-
-All visualizations are saved as PNG files with detailed configuration summaries in JSON and text formats. See the generated `README.md` in the output directory for a complete guide.
-
-## Citation
-=======
 ## License
->>>>>>> 69fc6c5f
 
 MIT License - see LICENSE file for details. 