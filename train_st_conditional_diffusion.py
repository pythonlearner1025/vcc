--- conflicted
+++ resolved
@@ -26,13 +26,8 @@
     prepare_perturbation_conditioning,
     create_gene_mapping
 )
-<<<<<<< HEAD
 from dataset import ScRNADataset
 from dataset import (
-=======
-from dataset import ScRNADataset, create_dataloader
-from vcc_paired_dataloader import (
->>>>>>> f10dcd63
     create_vcc_paired_dataloader,
     create_vcc_validation_dataloader,
     VCCDataset
@@ -201,12 +196,8 @@
         print("Optimizer step")
         optimizer.step()
         
-<<<<<<< HEAD
         print("Updating learning rate")
         total_training_steps = config.pretrain_epochs * len(dataloader) + config.finetune_epochs * len(dataloader)
-=======
-        # Update learning rate
->>>>>>> f10dcd63
         lr = cosine_lr_schedule(optimizer, global_step, total_training_steps, config)
         
         epoch_losses.append(loss.item())
@@ -340,12 +331,7 @@
         schedule="cosine",
         
         # Training
-<<<<<<< HEAD
         batch_size=1,  # Smaller batch size due to sets
-=======
-        batch_size=4,  # Smaller batch size for paired sets
-        pretrain_batch_size=128,  # Larger batch size for single-cell pretraining
->>>>>>> f10dcd63
         learning_rate=1e-4,
         weight_decay=0.01,
         warmup_steps=5000,
